--- conflicted
+++ resolved
@@ -4,11 +4,7 @@
 
 [project]
 name = "taohash"
-<<<<<<< HEAD
-version = "0.1.3" 
-=======
 version = "0.1.4" 
->>>>>>> 3f96df09
 description = "TAO Hash Mining Rental Subnet"
 readme = "README.md"
 requires-python = ">=3.9"
